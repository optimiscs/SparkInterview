--- conflicted
+++ resolved
@@ -97,9 +97,7 @@
         app.state.persistence_available = True
     except Exception as e:
         logger.warning(f"⚠️ 持久化管理器初始化失败，使用传统方式: {e}")
-<<<<<<< HEAD
         app.state.persistence_available = False
-=======
 
     # 启动时尝试自动同步学习资源到向量库（可关闭 AUTO_INGEST_LEARNING_RESOURCES）
     try:
@@ -120,7 +118,6 @@
             logger.info("ℹ️ 跳过自动学习资源入库(配置关闭或文件不存在)")
     except Exception as e:
         logger.warning(f"⚠️ 自动同步学习资源失败: {e}")
->>>>>>> b023838e
     
     # 初始化实时多模态分析器
     try:
